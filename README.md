### Help support Celeste
Hey! I'm Hunter Wittenborn, the creator and maintainer of Celeste.

I've had a blast working on Celeste in the time I've had available, but I'm currently not able to put all the time I'd like into it. I'm a university student which keeps me busy at times, but I also have part-time jobs on the side that keep me quite busy, even when I'm not occupied with my school work.

If you'd like to help me keep driving Celeste forward, I humbly ask that you consider [sponsoring my work](https://github.com/sponsors/hwittenborn). With your help, I can use more of my time on Celeste's development, allowing it to flourish into a program that people everywhere can use!

# Celeste
<a href="https://flathub.org/apps/details/com.hunterwittenborn.Celeste"><img width="150" src="https://flathub.org/assets/badges/flathub-badge-i-en.svg" /></a>
<a href="https://snapcraft.io/celeste"><img width="150" src="https://snapcraft.io/static/images/badges/en/snap-store-black.svg" /></a>

Celeste is a GUI file synchronization client that can connect to virtually any cloud provider.

- Backed by [rclone](https://rclone.org/), giving you a reliable and battle-tested way to sync your files anywhere
- Written with GTK4 and Libadwaita, giving Celeste a native look and feel on your desktop
- Written in Rust, making Celeste ***blazingly fast*** to use

![](/assets/main-window.png)

## Features
- Two-way sync
- Asking what to do when a local and remote file have both been updated since last sync
- Ability to exclude files/folders from sync
- Connecting to multiple cloud providers at the same time

## Supported cloud providers
Celeste can currently connect to the following cloud providers:
- Dropbox
- Google Drive
- Nextcloud
- Owncloud
- pCloud
- Proton Drive
- WebDAV

## Installation
Celeste can be installed via the methods listed below:

### Flatpak
Celeste is available on [Flathub](https://flathub.org/apps/details/com.hunterwittenborn.Celeste). First make sure you have [set up Flatpak](https://flatpak.org/setup/) on your system, and then run the following:

```sh
flatpak install flathub com.hunterwittenborn.Celeste
```

### Snap
Celeste is available on the [Snap Store](https://snapcraft.io/celeste), which can be installed on any system that has Snap installed.

```sh
snap install celeste
```

### Prebuilt-MPR (Debian/Ubuntu)
If you're on Ubuntu 22.10 or later, you can install Celeste from the Prebuilt-MPR. First make sure [the Prebuilt-MPR is set up](https://docs.makedeb.org/prebuilt-mpr/getting-started/) on your system, and then run the following:

```sh
sudo apt install celeste
```

## Support
<<<<<<< HEAD
Celeste has multiple communication rooms available if you need assistance, want to talk about the project, or to just hang around with some fellow users:
- Discord: https://discord.gg/FtNhPepvj7
- Matrix: https://matrix.to/#/#celeste:gnome.org

**Bugs and features can be discussed in the rooms if you feel like there's information that should be talked about, but such should ultimately fall into the [issue tracker](https://github.com/hwittenborn/celeste/issues).**
=======
Celeste has multiple support rooms available if you need assistance, want to talk about Celeste, or just hang around with some fellow users:
- Discord: https://discord.gg/FtNhPepvj7
- Matrix: https://matrix.to/#/#celeste:gnome.org

You can also use the [issue tracker](https://github.com/hwittenborn/celeste/issues) for such if you'd prefer that.
>>>>>>> 4c82112d

## Contributing
Instructions still largely need to be written up - if you'd like to help with that, feel free to submit a PR!

### Translating
Celeste uses [Weblate](https://weblate.org) to manage translations. See <https://hosted.weblate.org/projects/celeste/celeste> if you'd like to assist in translating.<|MERGE_RESOLUTION|>--- conflicted
+++ resolved
@@ -58,19 +58,11 @@
 ```
 
 ## Support
-<<<<<<< HEAD
 Celeste has multiple communication rooms available if you need assistance, want to talk about the project, or to just hang around with some fellow users:
 - Discord: https://discord.gg/FtNhPepvj7
 - Matrix: https://matrix.to/#/#celeste:gnome.org
 
 **Bugs and features can be discussed in the rooms if you feel like there's information that should be talked about, but such should ultimately fall into the [issue tracker](https://github.com/hwittenborn/celeste/issues).**
-=======
-Celeste has multiple support rooms available if you need assistance, want to talk about Celeste, or just hang around with some fellow users:
-- Discord: https://discord.gg/FtNhPepvj7
-- Matrix: https://matrix.to/#/#celeste:gnome.org
-
-You can also use the [issue tracker](https://github.com/hwittenborn/celeste/issues) for such if you'd prefer that.
->>>>>>> 4c82112d
 
 ## Contributing
 Instructions still largely need to be written up - if you'd like to help with that, feel free to submit a PR!
