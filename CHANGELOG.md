--- conflicted
+++ resolved
@@ -6,12 +6,9 @@
 
 ## [Unreleased]
 
-<<<<<<< HEAD
-=======
 ## [0.8.2] - 2024-06-21
 - Update dependencies to fix build error.
 
->>>>>>> 5787c253
 ## [0.8.1] - 2023-11-18
 ### Changed
 - Added more keywords to Celeste's desktop entry.
