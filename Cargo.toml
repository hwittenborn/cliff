[package]
name = "celeste"
<<<<<<< HEAD
version = "0.8.1"
=======
version = "0.8.2"
>>>>>>> 5787c253
edition = "2021"

[dependencies]
adw = { package = "libadwaita", version = "0.2.1", features = ["v1_2"] }
base64 = "0.20.0"
blocking = "1.6.1"
clap = { version = "4.5.7", features = ["derive", "env"] }
file-lock = "2.1.11"
futures = "0.3.30"
glib = "0.16.9"
glob = "0.3.1"
hw-msg = "0.3.1"
indexmap = "1.9.3"
ksni = "0.2.2"
lazy_static = "1.4.0"
librclone = { version = "0.6.3" }
nix = "0.26.4"
rand = "0.8.5"
regex = "1.10.5"
rocket = "0.5.1"
sea-orm = { version = "0.10.7", features = ["sqlx-sqlite", "runtime-async-std-rustls", "macros"] }
sea-orm-migration = "0.10.7"
serde = { version = "1.0.203", features = ["derive"] }
serde_json = "1.0.117"
tempfile = "3.10.1"
tera = "1.20.0"
time = { version = "0.3.36", features = ["serde-well-known"] }
tokio = { version = "1.38.0", features = ["macros", "rt-multi-thread", "sync"] }
toml_edit = { version = "0.14.4", features = ["serde"] }
tr = "0.1.7"
url = "2.5.2"

[build-dependencies]
grass = "0.11.2"
nipper = "0.1.9"<|MERGE_RESOLUTION|>--- conflicted
+++ resolved
@@ -1,10 +1,6 @@
 [package]
 name = "celeste"
-<<<<<<< HEAD
-version = "0.8.1"
-=======
 version = "0.8.2"
->>>>>>> 5787c253
 edition = "2021"
 
 [dependencies]
